import click
import pathlib
import gc
from domadapter.datamodules.mnli_dm import DataModuleSourceTarget
from domadapter.models.uda.dsn import DSN
from pytorch_lightning import Trainer
from pytorch_lightning.loggers import WandbLogger
from pytorch_lightning.callbacks import ModelCheckpoint, EarlyStopping
from pytorch_lightning import seed_everything
import json
from domadapter.console import console
from rich.prompt import Confirm
import shutil
import wandb
import transformers


@click.command()
@click.option("--dataset-cache-dir", type=str, help="Cache directory for dataset.")
@click.option("--source-target", type=str, help="Source and target domain in source_target format")
@click.option("--pretrained-model-name", type=str, help="PLM to be used from HF")
@click.option("--padding", type=str, help="Add padding while tokenizing upto max length")
@click.option("--max-seq-length", type=str, help="seq length for tokenizer")
@click.option(
    "--num-classes",
    type=int,
    help="Number of classes for task adapter classification head",
)
@click.option("--bsz", type=int, help="batch size")
@click.option("--train-proportion", type=float, help="Train on small proportion")
@click.option("--dev-proportion", type=float, help="Validate on small proportion")
@click.option("--test-proportion", type=float, help="Test on small proportion")
@click.option("--hidden-size", type=str, help="Hidden size of Linear Layer for downsampling")
@click.option("--exp-dir", type=str, help="Experiment directory to store artefacts")
@click.option("--seed", type=str, help="Seed for reproducibility")
@click.option("--lr", type=float, help="Learning rate for the entire model")
@click.option("--epochs", type=int, help="Number of epochs to run the training")
@click.option("--gpu", type=int, default=None, help="GPU to run the program on")
@click.option("--log-freq", type=int, help="Log wandb after how many steps")
@click.option(
    "--diff-weight",
    type=float,
    help="Scaling factor for difference loss",
)
@click.option(
    "--sim-weight",
    type=float,
    help="Scaling factor for similarity loss"
)
@click.option(
    "--recon-weight",
    type=float,
    help="Scaling factor for reconstruction loss",
)
def train_dsn(
    bsz,
    dataset_cache_dir,
    pretrained_model_name,
    train_proportion,
    dev_proportion,
    test_proportion,
    hidden_size,
    num_classes,
    max_seq_length,
    padding,
    source_target,
    exp_dir,
    seed,
    log_freq,
    lr,
    epochs,
    gpu,
    diff_weight,
    sim_weight,
    recon_weight,
):
    dataset_cache_dir = pathlib.Path(dataset_cache_dir)
    exp_dir = pathlib.Path(exp_dir)
    exp_dir = exp_dir.joinpath(source_target, "DSN")

    if not exp_dir.is_dir():
        exp_dir.mkdir(parents=True)

<<<<<<< HEAD

=======
>>>>>>> 0779ffe0
    seed_everything(seed)

    hyperparams = {
        "bsz": bsz,
        "train_proportion": train_proportion,
        "dev_proportion": dev_proportion,
        "test_proportion": test_proportion,
        "source_target": source_target,
        "num_classes": int(num_classes),
        "dataset_cache_dir": str(dataset_cache_dir),
        "exp_dir": str(exp_dir),
        "hidden_size": int(hidden_size),
        "seed": seed,
        "learning_rate": lr,
        "epochs": int(epochs),
        "gpu": gpu,
        "pretrained_model_name": str(pretrained_model_name),
        "max_seq_length": int(max_seq_length),
        "padding": str(padding),
        "diff_weight": float(diff_weight),
        "sim_weight": float(sim_weight),
        "recon_weight": float(recon_weight)
    }

    ###########################################################################
    # Setup the dataset
    ###########################################################################
    dm = DataModuleSourceTarget(hyperparams)
    dm.prepare_data()

    model = DSN(hyperparams)

    ###########################################################################
    # SETUP THE LOGGERS and Checkpointers
    ###########################################################################
    run_id = wandb.util.generate_id()
    exp_dir = exp_dir.joinpath(run_id)

    logger = WandbLogger(
<<<<<<< HEAD
=======
        save_dir=exp_dir,
        id = run_id,
>>>>>>> 0779ffe0
        project=f"MNLI_{pretrained_model_name}",
        job_type="DSN",
        group=source_target,
    )

<<<<<<< HEAD
    # logger.watch(model, log="gradients", log_freq=log_freq)
    print(f"run id {logger.experiment.id}")
    run_id = logger.experiment.id
    exp_dir = exp_dir.joinpath(run_id)

    wandb_dir = exp_dir.joinpath("wandb")
    wandb_dir.mkdir(parents=True)
    logger._save_dir = wandb_dir
=======
>>>>>>> 0779ffe0
    checkpoints_dir = exp_dir.joinpath("checkpoints")
    checkpoints_dir.mkdir(parents=True)

    checkpoint_callback = ModelCheckpoint(
        dirpath=str(checkpoints_dir),
        save_top_k=1,
        mode="max",
        monitor="source_val/f1",
    )
    early_stop_callback = EarlyStopping(monitor="val/src_f1", patience=2, verbose=False, mode="min")

    callbacks = [checkpoint_callback]

    trainer = Trainer(
        limit_train_batches=train_proportion,
        limit_val_batches=dev_proportion,
        limit_test_batches=test_proportion,
        callbacks=callbacks,
        terminate_on_nan=True,
        log_every_n_steps=log_freq,
        gpus=str(gpu),
        max_epochs=epochs,
        logger=logger,
    )

    dm.setup("fit")
    train_loader = dm.train_dataloader()
    val_loader = dm.val_dataloader()
    trainer.fit(model, train_loader, val_loader)

    dm.setup("test")
    test_loader = dm.test_dataloader()
    trainer.test(model, test_loader)

    hparams_file = exp_dir.joinpath("hparams.json")

    with open(hparams_file, "w") as fp:
        json.dump(hyperparams, fp)

    del model
    gc.collect()


if __name__ == "__main__":
    train_dsn()<|MERGE_RESOLUTION|>--- conflicted
+++ resolved
@@ -81,10 +81,7 @@
     if not exp_dir.is_dir():
         exp_dir.mkdir(parents=True)
 
-<<<<<<< HEAD
 
-=======
->>>>>>> 0779ffe0
     seed_everything(seed)
 
     hyperparams = {
@@ -124,27 +121,13 @@
     exp_dir = exp_dir.joinpath(run_id)
 
     logger = WandbLogger(
-<<<<<<< HEAD
-=======
         save_dir=exp_dir,
         id = run_id,
->>>>>>> 0779ffe0
         project=f"MNLI_{pretrained_model_name}",
         job_type="DSN",
         group=source_target,
     )
 
-<<<<<<< HEAD
-    # logger.watch(model, log="gradients", log_freq=log_freq)
-    print(f"run id {logger.experiment.id}")
-    run_id = logger.experiment.id
-    exp_dir = exp_dir.joinpath(run_id)
-
-    wandb_dir = exp_dir.joinpath("wandb")
-    wandb_dir.mkdir(parents=True)
-    logger._save_dir = wandb_dir
-=======
->>>>>>> 0779ffe0
     checkpoints_dir = exp_dir.joinpath("checkpoints")
     checkpoints_dir.mkdir(parents=True)
 
